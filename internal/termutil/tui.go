--- conflicted
+++ resolved
@@ -2,11 +2,7 @@
 // Use of this source code is governed by a BSD-style
 // license that can be found in the LICENSE file.
 
-<<<<<<< HEAD
-//nolint:gocritic,revive // this file is borrowed from age
-=======
 //nolint:gocritic // this file is borrowed from age
->>>>>>> 4ecaf53e
 package termutil
 
 import (
@@ -66,11 +62,6 @@
 
 	if term.IsTerminal(int(os.Stdin.Fd())) {
 		return f(os.Stdin, os.Stdin)
-<<<<<<< HEAD
-	} else {
-		return fmt.Errorf("standard input is not a terminal, and /dev/tty is not available: %w", err)
-=======
->>>>>>> 4ecaf53e
 	}
 
 	return fmt.Errorf("standard input is not a terminal, and /dev/tty is not available: %w", err)
